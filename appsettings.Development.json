--- conflicted
+++ resolved
@@ -5,13 +5,11 @@
       "Microsoft.AspNetCore": "Information"
     }
   },
-<<<<<<< HEAD
-  "AllowedHosts": "*"
-=======
+
   "AllowedHosts": "*",
   "DatabaseProvider": "MariaDb",
   "ConnectionStrings": {
     "DefaultConnection": ""
   }
->>>>>>> e6aa4931
+
 }